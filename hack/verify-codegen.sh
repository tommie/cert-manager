--- conflicted
+++ resolved
@@ -18,39 +18,8 @@
 set -o errexit
 set -o pipefail
 
-<<<<<<< HEAD
-if [[ -n "${TEST_WORKSPACE:-}" ]]; then # Running inside bazel
-  echo "Checking generated clients for changes..." >&2
-elif ! command -v bazel &>/dev/null; then
-  echo "Install bazel at https://bazel.build" >&2
-  exit 1
-else
-  (
-    set -o xtrace
-    bazel test --test_output=streamed //hack:verify-codegen
-  )
-  exit 0
-fi
-
-tmpfiles=$TEST_TMPDIR/files
-
-(
-  mkdir -p "$tmpfiles"
-  rm -f bazel-*
-  cp -aL "." "$tmpfiles"
-  # clean up 'external' directory copied from circleci.dec.yaml runfiles
-  rm -rf "$tmpfiles"/external
-  export BUILD_WORKSPACE_DIRECTORY=$tmpfiles
-  export HOME=$(realpath "$TEST_TMPDIR/home")
-  unset GOPATH
-  go=$(realpath "$2")
-  export PATH=$(dirname "$go"):$PATH
-  "$@"
-)
-=======
 # This file is kept as backwards-compatibility for people with muscle memory who
 # type "./hack/verify-codegen.sh" and expect it to work, or for third party CI pipelines.
->>>>>>> e82c72cf
 
 # This script may be removed in the future. Prefer using `make` directly.
 
